--- conflicted
+++ resolved
@@ -174,9 +174,9 @@
         self.query_start_loc = torch.zeros(self.max_num_reqs + 1,
                                            dtype=torch.int32,
                                            device=self.device)
-        self.seq_start_loc = torch.zeros(self.max_num_reqs + 1,
-                                         dtype=torch.int32,
-                                         device=self.device)
+        self.seq_lens = torch.zeros(self.max_num_reqs,
+                                    dtype=torch.int32,
+                                    device=self.device)
         self.slot_mapping = torch.zeros(
             self.max_num_tokens,
             # CPU slot_mapping is int32, but
@@ -437,24 +437,6 @@
         # Copy the tensors to the GPU.
         self.input_ids[:total_num_scheduled_tokens].copy_(
             self.input_ids_cpu[:total_num_scheduled_tokens], non_blocking=True)
-<<<<<<< HEAD
-        self.positions[:total_num_scheduled_tokens].copy_(
-            self.positions_cpu[:total_num_scheduled_tokens], non_blocking=True)
-
-        self.query_start_loc[:num_reqs + 1].copy_(
-            self.query_start_loc_cpu[:num_reqs + 1], non_blocking=True)
-        self.seq_start_loc[:num_reqs + 1].copy_(
-            self.seq_start_loc_cpu[:num_reqs + 1], non_blocking=True)
-        self.slot_mapping[:total_num_scheduled_tokens].copy_(
-            self.slot_mapping_cpu[:total_num_scheduled_tokens],
-            non_blocking=True)
-
-        self.tokenshape_cpu[0] = total_num_scheduled_tokens  # Actual number of tokens to process
-        self.tokenshape_cpu[1] = num_reqs                    # Number of requests
-        self.tokenshape_cpu[2] = max_num_scheduled_tokens    # Maximum query length
-        self.tokenshape_cpu[3] = max_seq_len                 # Maximum sequence length
-        self.tokenshape.copy_(self.tokenshape_cpu, non_blocking=True)
-=======
         if self.model_config.uses_mrope:
             # Only relevant for models using M-RoPE (e.g, Qwen2-VL)
             self.mrope_positions[:, :total_num_scheduled_tokens].copy_(
@@ -465,13 +447,20 @@
             self.positions[:total_num_scheduled_tokens].copy_(
                 self.positions_cpu[:total_num_scheduled_tokens],
                 non_blocking=True)
-        query_start_loc = self.query_start_loc_cpu[:num_reqs + 1].to(
-            self.device, non_blocking=True)
-        seq_lens = self.seq_lens_cpu[:num_reqs].to(self.device,
-                                                   non_blocking=True)
-        slot_mapping = self.slot_mapping_cpu[:total_num_scheduled_tokens].to(
-            self.device, non_blocking=True).long()
->>>>>>> 3bb8e2c9
+
+        self.query_start_loc[:num_reqs + 1].copy_(
+            self.query_start_loc_cpu[:num_reqs + 1], non_blocking=True)
+        self.seq_lens[:num_reqs].copy(self.seq_lens_cpu[:num_reqs],
+                                      non_blocking=True)
+        self.slot_mapping[:total_num_scheduled_tokens].copy_(
+            self.slot_mapping_cpu[:total_num_scheduled_tokens],
+            non_blocking=True)
+
+        self.tokenshape_cpu[0] = total_num_scheduled_tokens  # Actual number of tokens to process
+        self.tokenshape_cpu[1] = num_reqs                    # Number of requests
+        self.tokenshape_cpu[2] = max_num_scheduled_tokens    # Maximum query length
+        self.tokenshape_cpu[3] = max_seq_len                 # Maximum sequence length
+        self.tokenshape.copy_(self.tokenshape_cpu, non_blocking=True)
 
         # Prepare for cascade attention if needed.
         common_prefix_len = (scheduler_output.num_common_prefix_blocks *
@@ -556,18 +545,12 @@
             max_query_len=max_num_scheduled_tokens,
             query_start_loc=self.query_start_loc,
             max_seq_len=max_seq_len,
-<<<<<<< HEAD
-            seq_start_loc=self.seq_start_loc,
-            block_table=self.input_batch.block_table[:num_reqs],
+            seq_lens=self.seq_lens,
+            block_table=(
+                self.input_batch.block_table.get_device_tensor()[:num_reqs]),
             slot_mapping=self.slot_mapping,
             tokenshape=self.tokenshape,
             # Cascade stuff
-=======
-            seq_lens=seq_lens,
-            block_table=(
-                self.input_batch.block_table.get_device_tensor()[:num_reqs]),
-            slot_mapping=slot_mapping,
->>>>>>> 3bb8e2c9
             use_cascade=use_cascade,
             common_prefix_len=common_prefix_len,
             cu_prefix_query_lens=cu_prefix_query_lens,
@@ -883,12 +866,8 @@
     def _dummy_run(
         self,
         num_tokens: int,
-<<<<<<< HEAD
-        kv_caches: List[torch.Tensor],
-        attn_metadata: Optional[FlashAttentionMetadata],
-=======
         kv_caches: Optional[List[torch.Tensor]] = None,
->>>>>>> 3bb8e2c9
+        attn_metadata: Optional[FlashAttentionMetadata] = None,
     ) -> torch.Tensor:
         model = self.model
         if kv_caches is None:
@@ -899,14 +878,10 @@
         else:
             input_ids = self.input_ids[:num_tokens]
             inputs_embeds = None
-<<<<<<< HEAD
         with set_forward_context(attn_metadata, self.vllm_config):
-=======
-        with set_forward_context(None, self.vllm_config):
             positions = self.mrope_positions[:, :num_tokens] \
                 if self.model_config.uses_mrope \
                 else self.positions[:num_tokens]
->>>>>>> 3bb8e2c9
             hidden_states = model(
                 input_ids=input_ids,
                 positions=positions,
@@ -1044,12 +1019,7 @@
             self.encoder_cache["tmp"] = dict(enumerate(dummy_encoder_outputs))
 
         # Trigger compilation for general shape.
-<<<<<<< HEAD
-        hidden_states = self._dummy_run(self.model, self.max_num_tokens,
-                                        dummy_kv_caches, None)
-=======
         hidden_states = self._dummy_run(self.max_num_tokens, dummy_kv_caches)
->>>>>>> 3bb8e2c9
         logits = self.model.compute_logits(hidden_states, None)
         logits = logits[:self.max_num_tokens]
         # TODO(woosuk): Consider the memory usage of the sampler.
@@ -1070,13 +1040,8 @@
                 attn_metadata = self.metadata_for_dummy_run(num_tokens)
                 for _ in range(self.vllm_config.compilation_config.
                                cudagraph_num_of_warmups):
-<<<<<<< HEAD
-                    self._dummy_run(self.model, num_tokens, self.kv_caches, attn_metadata)
-                self._dummy_run(self.model, num_tokens, self.kv_caches, attn_metadata)
-=======
-                    self._dummy_run(num_tokens)
-                self._dummy_run(num_tokens)
->>>>>>> 3bb8e2c9
+                    self._dummy_run(self.model, num_tokens, attn_metadata=attn_metadata)
+                self._dummy_run(self.model, num_tokens, attn_metadata=attn_metadata)
 
         end_time = time.perf_counter()
         end_free_gpu_memory = torch.cuda.mem_get_info()[0]
