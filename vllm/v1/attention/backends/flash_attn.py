"""Attention layer with FlashAttention."""
from dataclasses import dataclass
from typing import Any, Dict, List, Optional, Tuple, Type

import numpy as np
import torch
import triton
import triton.language as tl

from vllm.attention.backends.abstract import (AttentionBackend, AttentionImpl,
                                              AttentionMetadata, AttentionType)
from vllm.utils import cdiv
from vllm.vllm_flash_attn import flash_attn_varlen_func


class FlashAttentionBackend(AttentionBackend):

    @staticmethod
    def get_supported_head_sizes() -> List[int]:
        return [32, 64, 96, 128, 160, 192, 224, 256]

    @staticmethod
    def get_name() -> str:
        return "FLASH_ATTN_VLLM_V1"

    @staticmethod
    def get_impl_cls() -> Type["FlashAttentionImpl"]:
        return FlashAttentionImpl

    @staticmethod
    def get_metadata_cls() -> Type["AttentionMetadata"]:
        return FlashAttentionMetadata

    @staticmethod
    def get_kv_cache_shape(
        num_blocks: int,
        block_size: int,
        num_kv_heads: int,
        head_size: int,
    ) -> Tuple[int, ...]:
        if block_size % 16 != 0:
            raise ValueError("Block size must be a multiple of 16.")
        return (2, num_blocks, block_size, num_kv_heads, head_size)

    @staticmethod
    def use_cascade_attention(*args, **kwargs) -> bool:
        return use_cascade_attention(*args, **kwargs)


@dataclass
class FlashAttentionMetadata:
    # NOTE(sang): Definition of context_len, query_len, and seq_len.
    # |---------- N-1 iteration --------|
    # |---------------- N iteration ---------------------|
    # |- tokenA -|......................|-- newTokens ---|
    # |---------- context_len ----------|
    # |-------------------- seq_len ---------------------|
    #                                   |-- query_len ---|

    num_actual_tokens: int  # Number of tokens excluding padding.
    max_query_len: int
    query_start_loc: torch.Tensor
    max_seq_len: int
    seq_start_loc: torch.Tensor
    block_table: torch.Tensor
    slot_mapping: torch.Tensor

    # For cascade attention.
    use_cascade: bool
    common_prefix_len: int
    cu_prefix_query_lens: Optional[torch.Tensor]
    cu_prefix_kv_lens: Optional[torch.Tensor]
    cu_suffix_kv_lens: Optional[torch.Tensor]

    # For logging.
    num_input_tokens: int = 0  # Number of tokens including padding.


class FlashAttentionImpl(AttentionImpl):

    def __init__(
        self,
        num_heads: int,
        head_size: int,
        scale: float,
        num_kv_heads: int,
        alibi_slopes: Optional[List[float]],
        sliding_window: Optional[int],
        kv_cache_dtype: str,
        blocksparse_params: Optional[Dict[str, Any]] = None,
        logits_soft_cap: Optional[float] = None,
    ) -> None:
        if blocksparse_params is not None:
            raise ValueError(
                "FlashAttention does not support block-sparse attention.")
        self.num_heads = num_heads
        self.head_size = head_size
        self.scale = float(scale)
        self.num_kv_heads = num_kv_heads
        if alibi_slopes is not None:
            alibi_slopes = torch.tensor(alibi_slopes, dtype=torch.float32)
        self.alibi_slopes = alibi_slopes
        if sliding_window is None:
            self.sliding_window = (-1, -1)
        else:
            self.sliding_window = (sliding_window - 1, 0)
        self.kv_cache_dtype = kv_cache_dtype
        if logits_soft_cap is None:
            # In flash-attn, setting logits_soft_cap as 0 means no soft cap.
            logits_soft_cap = 0
        self.logits_soft_cap = logits_soft_cap

        assert self.num_heads % self.num_kv_heads == 0
        self.num_queries_per_kv = self.num_heads // self.num_kv_heads

        support_head_sizes = FlashAttentionBackend.get_supported_head_sizes()
        if head_size not in support_head_sizes:
            raise ValueError(
                f"Head size {head_size} is not supported by FlashAttention. "
                f"Supported head sizes are: {support_head_sizes}.")

    def forward(
        self,
        query: torch.Tensor,
        key: torch.Tensor,
        value: torch.Tensor,
        kv_cache: torch.Tensor,
        attn_metadata: FlashAttentionMetadata,
        k_scale: float = 1.0,
        v_scale: float = 1.0,
        attn_type: AttentionType = AttentionType.DECODER,
        output: Optional[torch.Tensor] = None,
    ) -> torch.Tensor:
        """Forward pass with FlashAttention.

        Args:
            query: shape = [num_tokens, num_heads, head_size]
            key: shape = [num_tokens, num_kv_heads, head_size]
            value: shape = [num_tokens, num_kv_heads, head_size]
            kv_cache = [2, num_blocks, block_size, num_kv_heads, head_size]
            attn_metadata: Metadata for attention.
        Returns:
            shape = [num_tokens, num_heads * head_size]
        """
        if attn_type != AttentionType.DECODER:
            raise NotImplementedError("Encoder self-attention and "
                                      "encoder/decoder cross-attention "
                                      "are not implemented for "
                                      "FlashAttentionImpl")

        # NOTE(woosuk): FlashAttention does not support FP8 KV cache.
        assert k_scale == 1.0 and v_scale == 1.0, (
            "key/v_scale is not supported in FlashAttention.")

        assert output is not None, "Output tensor must be provided."

        if attn_metadata is None:
            # Profiling run.
            return output

        # IMPORTANT!
        # NOTE(woosuk): With piece-wise CUDA graphs, this method is executed in
        # eager-mode PyTorch. Thus, we need to be careful about any CPU overhead
        # in this method. For example, `view` and `slice` (or `[:n]`) operations
        # are surprisingly slow even in the case they do not invoke any GPU ops.
        # Minimize the PyTorch ops in this method as much as possible.
        # Whenever making a change in this method, please benchmark the
        # performance to make sure it does not introduce any overhead.

        num_actual_tokens = attn_metadata.num_actual_tokens
        # Reshape the input keys and values and store them in the cache.
        # NOTE(woosuk): Here, key and value are padded while slot_mapping is
        # not padded. However, we don't need to do key[:num_actual_tokens] and
        # value[:num_actual_tokens] because the reshape_and_cache_flash op uses
        # the slot_mapping's shape to determine the number of actual tokens.
        key_cache, value_cache = kv_cache.unbind(0)
        torch.ops._C_cache_ops.reshape_and_cache_flash(
            key,
            value,
            key_cache,
            value_cache,
            attn_metadata.slot_mapping,#[:num_actual_tokens],
            self.kv_cache_dtype,
            k_scale,
            v_scale,
        )

        # Compute attention and update output up to `num_actual_tokens`.
<<<<<<< HEAD
        flash_attn_varlen_func(
            q=query[:num_actual_tokens],
            k=key_cache,
            v=value_cache,
            out=output[:num_actual_tokens],
            cu_seqlens_q=attn_metadata.query_start_loc[:num_actual_tokens],
            max_seqlen_q=attn_metadata.max_query_len,
            cu_seqlens_k=attn_metadata.seq_start_loc[:num_actual_tokens],
            max_seqlen_k=attn_metadata.max_seq_len,
=======
        if not attn_metadata.use_cascade:
            # Regular attention (common case).
            flash_attn_varlen_func(
                q=query[:num_actual_tokens],
                k=key_cache,
                v=value_cache,
                out=output[:num_actual_tokens],
                cu_seqlens_q=attn_metadata.query_start_loc,
                max_seqlen_q=attn_metadata.max_query_len,
                cu_seqlens_k=attn_metadata.seq_start_loc,
                max_seqlen_k=attn_metadata.max_seq_len,
                softmax_scale=self.scale,
                causal=True,
                alibi_slopes=self.alibi_slopes,
                window_size=self.sliding_window,
                block_table=attn_metadata.block_table,
                softcap=self.logits_soft_cap,
            )
            return output

        # Cascade attention (rare case).
        cascade_attention(
            output[:num_actual_tokens],
            query[:num_actual_tokens],
            key_cache,
            value_cache,
            cu_query_lens=attn_metadata.query_start_loc,
            max_query_len=attn_metadata.max_query_len,
            cu_prefix_query_lens=attn_metadata.cu_prefix_query_lens,
            cu_prefix_kv_lens=attn_metadata.cu_prefix_kv_lens,
            cu_suffix_kv_lens=attn_metadata.cu_suffix_kv_lens,
            max_kv_len=attn_metadata.max_seq_len,
>>>>>>> 84c35c37
            softmax_scale=self.scale,
            alibi_slopes=self.alibi_slopes,
            sliding_window=self.sliding_window,
            logits_soft_cap=self.logits_soft_cap,
            block_table=attn_metadata.block_table,
            common_prefix_len=attn_metadata.common_prefix_len,
        )
        return output


def use_cascade_attention(
    common_prefix_len: int,
    query_lens: np.ndarray,
    num_query_heads: int,
    num_kv_heads: int,
    use_alibi: bool,
    use_sliding_window: bool,
    num_sms: int,
) -> bool:
    """Decide whether to use cascade attention.

    This function 1) checks whether cascade attention is supported with the
    given configuration, and 2) heuristically decides whether using cascade
    attention can improve performance.
    """
    # Too short common prefix. Probably not worth using cascade attention.
    # We use an arbitrary threshold of 256 tokens. TODO: Tune this threshold.
    # NOTE(woosuk): This is the common case. We should return False as soon as
    # possible to avoid any unnecessary computation.
    if common_prefix_len < 256:
        return False
    # Cascade attention is currently not supported with these variants.
    if use_alibi or use_sliding_window:
        return False
    # Too few queries. Probably not worth using cascade attention.
    # We use an arbitrary threshold of 8 queries. TODO: Tune this threshold.
    num_reqs = len(query_lens)
    if num_reqs < 8:
        return False

    # Heuristics to decide whether using cascade attention is beneficial.
    # 1. When FlashDecoding is not used for normal attention, cascade attention
    #    is likely to be faster since it saves memory bandwidth.
    num_queries_per_kv = num_query_heads // num_kv_heads
    # The criteria for using FlashDecoding can be found in the following link:
    # https://github.com/vllm-project/flash-attention/blob/96266b1111111f3d11aabefaf3bacbab6a89d03c/csrc/flash_attn/flash_api.cpp#L535
    use_flash_decoding = (num_queries_per_kv > 1 and not use_sliding_window
                          and not use_alibi and np.all(query_lens == 1))
    if not use_flash_decoding:
        # Use cascade attention.
        return True

    # 2. When FlashDecoding is used for normal attention, it is not clear
    #    whether cascade attention is beneficial, because FlashDecoding can
    #    launch more CTAs than cascade attention.
    #    We use a simple performance model to compare the two methods.
    #    NOTE(woosuk): The performance model is very rough and may not be
    #    accurate.
    num_tokens = num_reqs
    # NOTE(woosuk): These are default tile sizes. flash-attn might use
    # different tile sizes (e.g., 64 or 256) depending on the configuration.
    q_tile_size = 128
    kv_tile_size = 128
    num_prefix_tiles = cdiv(common_prefix_len, kv_tile_size)

    cascade_ctas = num_query_heads * cdiv(num_tokens, q_tile_size)
    cascade_waves = cdiv(cascade_ctas, num_sms)
    cascade_time = cascade_waves * num_prefix_tiles

    flash_decoding_ctas = (num_reqs * num_kv_heads *
                           cdiv(num_queries_per_kv, q_tile_size))
    flash_decoding_ctas *= num_prefix_tiles
    flash_decoding_time = cdiv(flash_decoding_ctas, num_sms)

    # Use cascade attention if it is faster than FlashDecoding.
    return cascade_time < flash_decoding_time


def cascade_attention(
    output: torch.Tensor,
    query: torch.Tensor,
    key_cache: torch.Tensor,
    value_cache: torch.Tensor,
    cu_query_lens: torch.Tensor,
    max_query_len: int,
    cu_prefix_query_lens: torch.Tensor,
    cu_prefix_kv_lens: torch.Tensor,
    cu_suffix_kv_lens: torch.Tensor,
    max_kv_len: int,
    softmax_scale: float,
    alibi_slopes: Optional[torch.Tensor],
    sliding_window: Tuple[int, int],
    logits_soft_cap: float,
    block_table: torch.Tensor,
    common_prefix_len: int,
) -> torch.Tensor:
    assert alibi_slopes is None, ("Cascade attention does not support ALiBi.")
    # TODO: Support sliding window.
    assert sliding_window == (-1, -1), (
        "Cascade attention does not support sliding window.")

    num_tokens = query.shape[0]
    block_size = key_cache.shape[-3]
    assert common_prefix_len % block_size == 0
    num_common_kv_blocks = common_prefix_len // block_size
    assert num_common_kv_blocks > 0

    # Process shared prefix.
    prefix_output, prefix_lse = flash_attn_varlen_func(
        q=query,
        k=key_cache,
        v=value_cache,
        cu_seqlens_q=cu_prefix_query_lens,
        cu_seqlens_k=cu_prefix_kv_lens,
        max_seqlen_q=num_tokens,
        max_seqlen_k=common_prefix_len,
        softmax_scale=softmax_scale,
        causal=False,
        window_size=sliding_window,
        block_table=block_table[:1],
        softcap=logits_soft_cap,
        return_softmax_lse=True,
    )

    # Process suffix per query.
    suffix_output, suffix_lse = flash_attn_varlen_func(
        q=query,
        k=key_cache,
        v=value_cache,
        cu_seqlens_q=cu_query_lens,
        cu_seqlens_k=cu_suffix_kv_lens,
        max_seqlen_q=max_query_len,
        max_seqlen_k=max_kv_len - common_prefix_len,
        softmax_scale=softmax_scale,
        causal=True,
        window_size=sliding_window,
        block_table=block_table[:, num_common_kv_blocks:],
        softcap=logits_soft_cap,
        return_softmax_lse=True,
    )

    # Merge prefix and suffix outputs, and store the result in output.
    merge_attn_states(output, prefix_output, prefix_lse, suffix_output,
                      suffix_lse)


def merge_attn_states(
    output: torch.Tensor,
    prefix_output: torch.Tensor,
    prefix_lse: torch.Tensor,
    suffix_output: torch.Tensor,
    suffix_lse: torch.Tensor,
) -> None:
    num_tokens = output.shape[0]
    num_query_heads = output.shape[1]
    head_size = output.shape[2]
    padded_head_size = triton.next_power_of_2(head_size)

    # TODO(woosuk): Use CUDA kernel instead of Triton to minimize CPU overhead.
    merge_attn_states_kernel[(num_tokens, num_query_heads)](
        output,
        prefix_output,
        prefix_lse,
        suffix_output,
        suffix_lse,
        head_size,
        padded_head_size,
    )


@triton.jit
def merge_attn_states_kernel(
    output,  # [NUM_TOKENS, NUM_HEADS, HEAD_SIZE]
    prefix_output,  # [NUM_TOKENS, NUM_HEADS, HEAD_SIZE]
    prefix_lse,  # [NUM_HEADS, NUM_TOKENS]
    suffix_output,  # [NUM_TOKENS, NUM_HEADS, HEAD_SIZE]
    suffix_lse,  # [NUM_HEADS, NUM_TOKENS]
    HEAD_SIZE: tl.constexpr,
    PADDED_HEAD_SIZE: tl.constexpr,
):
    token_idx = tl.program_id(0)
    num_tokens = tl.num_programs(0)
    head_idx = tl.program_id(1)
    num_heads = tl.num_programs(1)

    p_lse = tl.load(prefix_lse + head_idx * num_tokens + token_idx)
    s_lse = tl.load(suffix_lse + head_idx * num_tokens + token_idx)
    max_lse = tl.maximum(p_lse, s_lse)
    p_lse = p_lse - max_lse
    s_lse = s_lse - max_lse

    head_arange = tl.arange(0, PADDED_HEAD_SIZE)
    head_mask = head_arange < HEAD_SIZE
    p_out = tl.load(prefix_output + token_idx * num_heads * HEAD_SIZE +
                    head_idx * HEAD_SIZE + head_arange,
                    mask=head_mask)
    s_out = tl.load(suffix_output + token_idx * num_heads * HEAD_SIZE +
                    head_idx * HEAD_SIZE + head_arange,
                    mask=head_mask)

    # NOTE(woosuk): Be careful with the numerical stability.
    # We should compute the scale first, and then multiply it with the output.
    # Do not multiply the output with tl.exp(p_lse) or tl.exp(s_lse) directly.
    p_scale = tl.exp(p_lse) / (tl.exp(p_lse) + tl.exp(s_lse))
    s_scale = tl.exp(s_lse) / (tl.exp(p_lse) + tl.exp(s_lse))
    out = p_out * p_scale + s_out * s_scale
    tl.store(output + token_idx * num_heads * HEAD_SIZE +
             head_idx * HEAD_SIZE + head_arange,
             out,
             mask=head_mask)<|MERGE_RESOLUTION|>--- conflicted
+++ resolved
@@ -179,34 +179,25 @@
             value,
             key_cache,
             value_cache,
-            attn_metadata.slot_mapping,#[:num_actual_tokens],
+            attn_metadata.slot_mapping[:num_actual_tokens],
             self.kv_cache_dtype,
             k_scale,
             v_scale,
         )
 
         # Compute attention and update output up to `num_actual_tokens`.
-<<<<<<< HEAD
-        flash_attn_varlen_func(
-            q=query[:num_actual_tokens],
-            k=key_cache,
-            v=value_cache,
-            out=output[:num_actual_tokens],
-            cu_seqlens_q=attn_metadata.query_start_loc[:num_actual_tokens],
-            max_seqlen_q=attn_metadata.max_query_len,
-            cu_seqlens_k=attn_metadata.seq_start_loc[:num_actual_tokens],
-            max_seqlen_k=attn_metadata.max_seq_len,
-=======
         if not attn_metadata.use_cascade:
             # Regular attention (common case).
+            batch_size = attn_metadata.block_table.shape[0]
+
             flash_attn_varlen_func(
                 q=query[:num_actual_tokens],
                 k=key_cache,
                 v=value_cache,
                 out=output[:num_actual_tokens],
-                cu_seqlens_q=attn_metadata.query_start_loc,
+                cu_seqlens_q=attn_metadata.query_start_loc[:batch_size+1],
                 max_seqlen_q=attn_metadata.max_query_len,
-                cu_seqlens_k=attn_metadata.seq_start_loc,
+                cu_seqlens_k=attn_metadata.seq_start_loc[:batch_size+1],
                 max_seqlen_k=attn_metadata.max_seq_len,
                 softmax_scale=self.scale,
                 causal=True,
@@ -229,7 +220,6 @@
             cu_prefix_kv_lens=attn_metadata.cu_prefix_kv_lens,
             cu_suffix_kv_lens=attn_metadata.cu_suffix_kv_lens,
             max_kv_len=attn_metadata.max_seq_len,
->>>>>>> 84c35c37
             softmax_scale=self.scale,
             alibi_slopes=self.alibi_slopes,
             sliding_window=self.sliding_window,
